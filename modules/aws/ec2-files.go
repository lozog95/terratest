--- conflicted
+++ resolved
@@ -105,18 +105,11 @@
 }
 
 // FetchContentsOfFileFromInstance looks up the public IP address of the EC2 Instance with the given ID, connects to
-<<<<<<< HEAD
 // the Instance via SSH using the given username and one of: Key Pair, SSH Agent or Override SSH Agent auth methods,
 // fetches the contents of the file at the given path (using sudo if useSudo is true), and returns the contents of
 // that file as a string.
-func FetchContentsOfFileFromInstance(t *testing.T, awsRegion string, sshOpts *SshOptions, instanceID string, useSudo bool, filePath string) string {
+func FetchContentsOfFileFromInstance(t testing.TestingT, awsRegion string, sshOpts *SshOptions, instanceID string, useSudo bool, filePath string) string {
 	out, err := FetchContentsOfFileFromInstanceE(t, awsRegion, sshOpts, instanceID, useSudo, filePath)
-=======
-// the Instance via SSH using the given username and Key Pair, fetches the contents of the file at the given path
-// (using sudo if useSudo is true), and returns the contents of that file as a string.
-func FetchContentsOfFileFromInstance(t testing.TestingT, awsRegion string, sshUserName string, keyPair *Ec2Keypair, instanceID string, useSudo bool, filePath string) string {
-	out, err := FetchContentsOfFileFromInstanceE(t, awsRegion, sshUserName, keyPair, instanceID, useSudo, filePath)
->>>>>>> d10f51a6
 	if err != nil {
 		t.Fatal(err)
 	}
@@ -124,16 +117,10 @@
 }
 
 // FetchContentsOfFileFromInstanceE looks up the public IP address of the EC2 Instance with the given ID, connects to
-<<<<<<< HEAD
 // the Instance via SSH using the given username and one of: Key Pair, SSH Agent or Override SSH Agent auth methods,
 // fetches the contents of the file at the given path (using sudo if useSudo is true), and returns the contents of
 // that file as a string.
-func FetchContentsOfFileFromInstanceE(t *testing.T, awsRegion string, sshOpts *SshOptions, instanceID string, useSudo bool, filePath string) (string, error) {
-=======
-// the Instance via SSH using the given username and Key Pair, fetches the contents of the file at the given path
-// (using sudo if useSudo is true), and returns the contents of that file as a string.
-func FetchContentsOfFileFromInstanceE(t testing.TestingT, awsRegion string, sshUserName string, keyPair *Ec2Keypair, instanceID string, useSudo bool, filePath string) (string, error) {
->>>>>>> d10f51a6
+func FetchContentsOfFileFromInstanceE(t testing.TestingT, awsRegion string, sshOpts *SshOptions, instanceID string, useSudo bool, filePath string) (string, error) {
 	publicIp, err := GetPublicIpOfEc2InstanceE(t, instanceID, awsRegion)
 	if err != nil {
 		return "", err
@@ -148,18 +135,11 @@
 }
 
 // FetchContentsOfFilesFromInstance looks up the public IP address of the EC2 Instance with the given ID, connects to
-<<<<<<< HEAD
 // the Instance via SSH using the given username and one of: Key Pair, SSH Agent or Override SSH Agent auth methods,
 // fetches the contents of the files at the given paths (using sudo if useSudo is true), and returns a map from file path
 // to the contents of that file as a string.
-func FetchContentsOfFilesFromInstance(t *testing.T, awsRegion string, sshOpts *SshOptions, instanceID string, useSudo bool, filePaths ...string) map[string]string {
+func FetchContentsOfFilesFromInstance(t testing.TestingT, awsRegion string, sshOpts *SshOptions, instanceID string, useSudo bool, filePaths ...string) map[string]string {
 	out, err := FetchContentsOfFilesFromInstanceE(t, awsRegion, sshOpts, instanceID, useSudo, filePaths...)
-=======
-// the Instance via SSH using the given username and Key Pair, fetches the contents of the files at the given paths
-// (using sudo if useSudo is true), and returns a map from file path to the contents of that file as a string.
-func FetchContentsOfFilesFromInstance(t testing.TestingT, awsRegion string, sshUserName string, keyPair *Ec2Keypair, instanceID string, useSudo bool, filePaths ...string) map[string]string {
-	out, err := FetchContentsOfFilesFromInstanceE(t, awsRegion, sshUserName, keyPair, instanceID, useSudo, filePaths...)
->>>>>>> d10f51a6
 	if err != nil {
 		t.Fatal(err)
 	}
@@ -167,16 +147,10 @@
 }
 
 // FetchContentsOfFilesFromInstanceE looks up the public IP address of the EC2 Instance with the given ID, connects to
-<<<<<<< HEAD
 // the Instance via SSH using the given username and one of: Key Pair, SSH Agent or Override SSH Agent auth methods,
 // fetches the contents of the files at the given paths (using sudo if useSudo is true), and returns a map from file path
 // to the contents of that file as a string.
-func FetchContentsOfFilesFromInstanceE(t *testing.T, awsRegion string, sshOpts *SshOptions, instanceID string, useSudo bool, filePaths ...string) (map[string]string, error) {
-=======
-// the Instance via SSH using the given username and Key Pair, fetches the contents of the files at the given paths
-// (using sudo if useSudo is true), and returns a map from file path to the contents of that file as a string.
-func FetchContentsOfFilesFromInstanceE(t testing.TestingT, awsRegion string, sshUserName string, keyPair *Ec2Keypair, instanceID string, useSudo bool, filePaths ...string) (map[string]string, error) {
->>>>>>> d10f51a6
+func FetchContentsOfFilesFromInstanceE(t testing.TestingT, awsRegion string, sshOpts *SshOptions, instanceID string, useSudo bool, filePaths ...string) (map[string]string, error) {
 	publicIp, err := GetPublicIpOfEc2InstanceE(t, instanceID, awsRegion)
 	if err != nil {
 		return nil, err
@@ -191,19 +165,11 @@
 }
 
 // FetchContentsOfFileFromAsg looks up the EC2 Instances in the given ASG, looks up the public IPs of those EC2
-<<<<<<< HEAD
 // Instances, connects to each Instance via SSH using the given username and one of: Key Pair, SSH Agent or
 // Override SSH Agent auth methods, fetches the contents of the file at the given path (using sudo if useSudo is true),
 // and returns a map from Instance ID to the contents of that file as a string.
-func FetchContentsOfFileFromAsg(t *testing.T, awsRegion string, sshOpts *SshOptions, asgName string, useSudo bool, filePath string) map[string]string {
+func FetchContentsOfFileFromAsg(t testing.TestingT, awsRegion string, sshOpts *SshOptions, asgName string, useSudo bool, filePath string) map[string]string {
 	out, err := FetchContentsOfFileFromAsgE(t, awsRegion, sshOpts, asgName, useSudo, filePath)
-=======
-// Instances, connects to each Instance via SSH using the given username and Key Pair, fetches the contents of the file
-// at the given path (using sudo if useSudo is true), and returns a map from Instance ID to the contents of that file
-// as a string.
-func FetchContentsOfFileFromAsg(t testing.TestingT, awsRegion string, sshUserName string, keyPair *Ec2Keypair, asgName string, useSudo bool, filePath string) map[string]string {
-	out, err := FetchContentsOfFileFromAsgE(t, awsRegion, sshUserName, keyPair, asgName, useSudo, filePath)
->>>>>>> d10f51a6
 	if err != nil {
 		t.Fatal(err)
 	}
@@ -211,17 +177,10 @@
 }
 
 // FetchContentsOfFileFromAsgE looks up the EC2 Instances in the given ASG, looks up the public IPs of those EC2
-<<<<<<< HEAD
 // Instances, connects to each Instance via SSH using the given username and one of: Key Pair, SSH Agent or
 // Override SSH Agent auth methods, fetches the contents of the file at the given path (using sudo if useSudo is true),
 // and returns a map from Instance ID to the contents of that file as a string.
-func FetchContentsOfFileFromAsgE(t *testing.T, awsRegion string, sshOpts *SshOptions, asgName string, useSudo bool, filePath string) (map[string]string, error) {
-=======
-// Instances, connects to each Instance via SSH using the given username and Key Pair, fetches the contents of the file
-// at the given path (using sudo if useSudo is true), and returns a map from Instance ID to the contents of that file
-// as a string.
-func FetchContentsOfFileFromAsgE(t testing.TestingT, awsRegion string, sshUserName string, keyPair *Ec2Keypair, asgName string, useSudo bool, filePath string) (map[string]string, error) {
->>>>>>> d10f51a6
+func FetchContentsOfFileFromAsgE(t testing.TestingT, awsRegion string, sshOpts *SshOptions, asgName string, useSudo bool, filePath string) (map[string]string, error) {
 	instanceIDs, err := GetInstanceIdsForAsgE(t, asgName, awsRegion)
 	if err != nil {
 		return nil, err
@@ -241,19 +200,11 @@
 }
 
 // FetchContentsOfFilesFromAsg looks up the EC2 Instances in the given ASG, looks up the public IPs of those EC2
-<<<<<<< HEAD
 // Instances, connects to each Instance via SSH using the given username and one of: Key Pair, SSH Agent or
 // Override SSH Agent auth methods, fetches the contents of the files at the given paths (using sudo if useSudo is true),
 // and returns a map from Instance ID to a map of file path to the contents of that file as a string.
-func FetchContentsOfFilesFromAsg(t *testing.T, awsRegion string, sshOpts *SshOptions, asgName string, useSudo bool, filePaths ...string) map[string]map[string]string {
+func FetchContentsOfFilesFromAsg(t testing.TestingT, awsRegion string, sshOpts *SshOptions, asgName string, useSudo bool, filePaths ...string) map[string]map[string]string {
 	out, err := FetchContentsOfFilesFromAsgE(t, awsRegion, sshOpts, asgName, useSudo, filePaths...)
-=======
-// Instances, connects to each Instance via SSH using the given username and Key Pair, fetches the contents of the files
-// at the given paths (using sudo if useSudo is true), and returns a map from Instance ID to a map of file path to the
-// contents of that file as a string.
-func FetchContentsOfFilesFromAsg(t testing.TestingT, awsRegion string, sshUserName string, keyPair *Ec2Keypair, asgName string, useSudo bool, filePaths ...string) map[string]map[string]string {
-	out, err := FetchContentsOfFilesFromAsgE(t, awsRegion, sshUserName, keyPair, asgName, useSudo, filePaths...)
->>>>>>> d10f51a6
 	if err != nil {
 		t.Fatal(err)
 	}
@@ -261,17 +212,10 @@
 }
 
 // FetchContentsOfFilesFromAsgE looks up the EC2 Instances in the given ASG, looks up the public IPs of those EC2
-<<<<<<< HEAD
 // Instances, connects to each Instance via SSH using the given username and one of: Key Pair, SSH Agent or
 // Override SSH Agent auth methods, fetches the contents of the files at the given paths (using sudo if useSudo is true),
 // and returns a map from Instance ID to a map of file path to the contents of that file as a string.
-func FetchContentsOfFilesFromAsgE(t *testing.T, awsRegion string, sshOpts *SshOptions, asgName string, useSudo bool, filePaths ...string) (map[string]map[string]string, error) {
-=======
-// Instances, connects to each Instance via SSH using the given username and Key Pair, fetches the contents of the files
-// at the given paths (using sudo if useSudo is true), and returns a map from Instance ID to a map of file path to the
-// contents of that file as a string.
-func FetchContentsOfFilesFromAsgE(t testing.TestingT, awsRegion string, sshUserName string, keyPair *Ec2Keypair, asgName string, useSudo bool, filePaths ...string) (map[string]map[string]string, error) {
->>>>>>> d10f51a6
+func FetchContentsOfFilesFromAsgE(t testing.TestingT, awsRegion string, sshOpts *SshOptions, asgName string, useSudo bool, filePaths ...string) (map[string]map[string]string, error) {
 	instanceIDs, err := GetInstanceIdsForAsgE(t, asgName, awsRegion)
 	if err != nil {
 		return nil, err
@@ -291,19 +235,11 @@
 }
 
 // FetchFilesFromInstance looks up the EC2 Instances in the given ASG, looks up the public IPs of those EC2
-<<<<<<< HEAD
 // Instances, connects to each Instance via SSH using the given username and one of: Key Pair, SSH Agent or
 // Override SSH Agent auth methods, downloads the files matching filenameFilters at the given remoteDirectory
 // (using sudo if useSudo is true), and stores the files locally at localDirectory/<publicip>/<remoteFolderName>
-func FetchFilesFromInstance(t *testing.T, awsRegion string, sshOpts *SshOptions, instanceID string, useSudo bool, remoteDirectory string, localDirectory string, filenameFilters []string) {
+func FetchFilesFromInstance(t testing.TestingT, awsRegion string, sshOpts *SshOptions, instanceID string, useSudo bool, remoteDirectory string, localDirectory string, filenameFilters []string) {
 	err := FetchFilesFromInstanceE(t, awsRegion, sshOpts, instanceID, useSudo, remoteDirectory, localDirectory, filenameFilters)
-=======
-// Instances, connects to each Instance via SSH using the given username and Key Pair, downloads the files
-// matching filenameFilters at the given remoteDirectory (using sudo if useSudo is true), and stores the files locally
-// at localDirectory/<publicip>/<remoteFolderName>
-func FetchFilesFromInstance(t testing.TestingT, awsRegion string, sshUserName string, keyPair *Ec2Keypair, instanceID string, useSudo bool, remoteDirectory string, localDirectory string, filenameFilters []string) {
-	err := FetchFilesFromInstanceE(t, awsRegion, sshUserName, keyPair, instanceID, useSudo, remoteDirectory, localDirectory, filenameFilters)
->>>>>>> d10f51a6
 
 	if err != nil {
 		t.Fatal(err)
@@ -311,17 +247,10 @@
 }
 
 // FetchFilesFromInstanceE looks up the EC2 Instances in the given ASG, looks up the public IPs of those EC2
-<<<<<<< HEAD
 // Instances, connects to each Instance via SSH using the given username and one of: Key Pair, SSH Agent or
 // Override SSH Agent auth methods, downloads the files matching filenameFilters at the given remoteDirectory
 // (using sudo if useSudo is true), and stores the files locally at localDirectory/<publicip>/<remoteFolderName>
-func FetchFilesFromInstanceE(t *testing.T, awsRegion string, sshOpts *SshOptions, instanceID string, useSudo bool, remoteDirectory string, localDirectory string, filenameFilters []string) error {
-=======
-// Instances, connects to each Instance via SSH using the given username and Key Pair, downloads the files
-// matching filenameFilters at the given remoteDirectory (using sudo if useSudo is true), and stores the files locally
-// at localDirectory/<publicip>/<remoteFolderName>
-func FetchFilesFromInstanceE(t testing.TestingT, awsRegion string, sshUserName string, keyPair *Ec2Keypair, instanceID string, useSudo bool, remoteDirectory string, localDirectory string, filenameFilters []string) error {
->>>>>>> d10f51a6
+func FetchFilesFromInstanceE(t testing.TestingT, awsRegion string, sshOpts *SshOptions, instanceID string, useSudo bool, remoteDirectory string, localDirectory string, filenameFilters []string) error {
 	publicIp, err := GetPublicIpOfEc2InstanceE(t, instanceID, awsRegion)
 
 	if err != nil {
@@ -351,17 +280,10 @@
 
 // FetchFilesFromAsgs looks up the EC2 Instances in all the ASGs given in the RemoteFileSpecification,
 // looks up the public IPs of those EC2 Instances, connects to each Instance via SSH using the given
-<<<<<<< HEAD
 // username and one of: Key Pair, SSH Agent or Override SSH Agent auth methods, downloads the files
 // matching filenameFilters at the given remoteDirectory (using sudo if useSudo is true), and stores
 // the files locally at localDirectory/<publicip>/<remoteFolderName>
-func FetchFilesFromAsgs(t *testing.T, awsRegion string, spec RemoteFileSpecification) {
-=======
-// username and Key Pair, downloads the files matching filenameFilters at the given
-// remoteDirectory (using sudo if useSudo is true), and stores the files locally at
-// localDirectory/<publicip>/<remoteFolderName>
 func FetchFilesFromAsgs(t testing.TestingT, awsRegion string, spec RemoteFileSpecification) {
->>>>>>> d10f51a6
 	err := FetchFilesFromAsgsE(t, awsRegion, spec)
 
 	if err != nil {
@@ -371,17 +293,10 @@
 
 // FetchFilesFromAsgsE looks up the EC2 Instances in all the ASGs given in the RemoteFileSpecification,
 // looks up the public IPs of those EC2 Instances, connects to each Instance via SSH using the given
-<<<<<<< HEAD
 // username and one of: Key Pair, SSH Agent or Override SSH Agent auth methods, downloads the files
 // matching filenameFilters at the given remoteDirectory (using sudo if useSudo is true), and stores
 // the files locally at localDirectory/<publicip>/<remoteFolderName>
-func FetchFilesFromAsgsE(t *testing.T, awsRegion string, spec RemoteFileSpecification) error {
-=======
-// username and Key Pair, downloads the files matching filenameFilters at the given
-// remoteDirectory (using sudo if useSudo is true), and stores the files locally at
-// localDirectory/<publicip>/<remoteFolderName>
 func FetchFilesFromAsgsE(t testing.TestingT, awsRegion string, spec RemoteFileSpecification) error {
->>>>>>> d10f51a6
 	errorsOccurred := []error{}
 
 	for _, curAsg := range spec.AsgNames {
