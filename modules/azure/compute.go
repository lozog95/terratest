package azure

import (
	"context"

	"github.com/Azure/azure-sdk-for-go/services/compute/mgmt/2019-07-01/compute"
	"github.com/gruntwork-io/terratest/modules/testing"
	"github.com/stretchr/testify/require"
)

<<<<<<< HEAD
// GetVirtualMachineClient is a helper function that will setup an Azure Virtual Machine client on your behalf
func GetVirtualMachineClient(subscriptionID string) (*compute.VirtualMachinesClient, error) {
	// Create a VM client
	factory := NewClientFactory()
	vmClient, err := factory.GetVirtualMachinesClientE(subscriptionID)
=======
// GetVirtualMachineClientE is a helper function that will setup an Azure Virtual Machine client on your behalf
func GetVirtualMachineClientE(subscriptionID string) (*compute.VirtualMachinesClient, error) {
	// Validate Azure subscription ID
	subscriptionID, err := getTargetAzureSubscription(subscriptionID)
>>>>>>> 0a00d533
	if err != nil {
		return nil, err
	}

	// Create an authorizer
	authorizer, err := NewAuthorizer()
	if err != nil {
		return nil, err
	}

	// Attach authorizer to the client
	vmClient.Authorizer = *authorizer

	return &vmClient, nil
}

// GetSizeOfVirtualMachine gets the size type of the given Azure Virtual Machine.
// This function would fail the test if there is an error.
func GetSizeOfVirtualMachine(t testing.TestingT, vmName string, resGroupName string, subscriptionID string) compute.VirtualMachineSizeTypes {
	size, err := GetSizeOfVirtualMachineE(t, vmName, resGroupName, subscriptionID)
	require.NoError(t, err)

	return size
}

// GetSizeOfVirtualMachineE gets the size type of the given Azure Virtual Machine
func GetSizeOfVirtualMachineE(t testing.TestingT, vmName string, resGroupName string, subscriptionID string) (compute.VirtualMachineSizeTypes, error) {
	// Validate resource group name and subscription ID
	resGroupName, err := getTargetAzureResourceGroupName(resGroupName)
	if err != nil {
		return "", err
	}

	// Create a VM client
	vmClient, err := GetVirtualMachineClientE(subscriptionID)
	if err != nil {
		return "", err
	}

	// Get the details of the target virtual machine
	vm, err := vmClient.Get(context.Background(), resGroupName, vmName, compute.InstanceView)
	if err != nil {
		return "", err
	}

	return vm.VirtualMachineProperties.HardwareProfile.VMSize, nil
}

// GetTagsForVirtualMachine gets the tags of the given Virtual Machine as a map.
// This function would fail the test if there is an error.
func GetTagsForVirtualMachine(t testing.TestingT, vmName string, resGroupName string, subscriptionID string) map[string]string {
	tags, err := GetTagsForVirtualMachineE(t, vmName, resGroupName, subscriptionID)
	require.NoError(t, err)

	return tags
}

// GetTagsForVirtualMachineE gets the tags of the given Virtual Machine as a map
func GetTagsForVirtualMachineE(t testing.TestingT, vmName string, resGroupName string, subscriptionID string) (map[string]string, error) {
	// Setup a blank map to populate and return
	tags := make(map[string]string)

	// Validate resource group name and subscription ID
	resGroupName, err := getTargetAzureResourceGroupName(resGroupName)
	if err != nil {
		return tags, err
	}

	// Create a VM client
	vmClient, err := GetVirtualMachineClientE(subscriptionID)
	if err != nil {
		return tags, err
	}

	// Get the details of the target virtual machine
	vm, err := vmClient.Get(context.Background(), resGroupName, vmName, compute.InstanceView)
	if err != nil {
		return tags, err
	}

	// Range through existing tags and populate above map accordingly
	for k, v := range vm.Tags {
		tags[k] = *v
	}

	return tags, nil
}<|MERGE_RESOLUTION|>--- conflicted
+++ resolved
@@ -8,18 +8,11 @@
 	"github.com/stretchr/testify/require"
 )
 
-<<<<<<< HEAD
 // GetVirtualMachineClient is a helper function that will setup an Azure Virtual Machine client on your behalf
-func GetVirtualMachineClient(subscriptionID string) (*compute.VirtualMachinesClient, error) {
+func GetVirtualMachineClientE(subscriptionID string) (*compute.VirtualMachinesClient, error) {
 	// Create a VM client
 	factory := NewClientFactory()
 	vmClient, err := factory.GetVirtualMachinesClientE(subscriptionID)
-=======
-// GetVirtualMachineClientE is a helper function that will setup an Azure Virtual Machine client on your behalf
-func GetVirtualMachineClientE(subscriptionID string) (*compute.VirtualMachinesClient, error) {
-	// Validate Azure subscription ID
-	subscriptionID, err := getTargetAzureSubscription(subscriptionID)
->>>>>>> 0a00d533
 	if err != nil {
 		return nil, err
 	}
